# mongo-task-scheduler

[![NPM version](https://badge.fury.io/js/mongo-task-scheduler.svg)](http://badge.fury.io/js/mongo-task-scheduler)

### A promise based task scheduler for Node.js using a mongodb backing store.

## Package Dependency Notice

<<<<<<< HEAD
NOTE: This package requires mongodb version 4.0.0 or higher.
=======
NOTE:  This package requires MongoDB server 5+ and MongoDB nodejs driver 4+
>>>>>>> 26f7218b

## Usage

### Installation

```
npm install mongo-task-scheduler --save
```

### Require & Instantiate

Example:

```javascript
const TaskScheduler = require('mongo-task-scheduler');

const scheduler = new TaskScheduler();
```

### Database Configuration

Set the .databasePromise property to a function that returns a promise that (eventually) returns a mongodb database connection.

Example:

```javascript
const MongoClient = require('mongodb').MongoClient;

const mongoUri = ...;
const mongoOptions = ...;

scheduler.databasePromise = function() {
  // Return a promise to return a mongo database connection here...
  return MongoClient.connect(mongoUri, mongoOptions);
};
```

### Schedule one or more Tasks

Use the .scheduleTask method to schedule a task and provide a processing method.

`scheduler.scheduleTask(id, cronSchedule, worker)`

Scheduling a task will cause the task scheduler to immediately start polling for work for that specified task. By default, the task scheduler looks for tasks that need running at once every second (configurable by overridding the .pollingInterval property). Polling will continue to occur until the .stopPolling() method is called.

The second parameter `cronSchedule` specifies the how often to run the task and uses cron syntax:

```
*    *    *    *    *    *
┬    ┬    ┬    ┬    ┬    ┬
│    │    │    │    │    |
│    │    │    │    │    └ day of week (0 - 7) (0 or 7 is Sun)
│    │    │    │    └───── month (1 - 12)
│    │    │    └────────── day of month (1 - 31)
│    │    └─────────────── hour (0 - 23)
│    └──────────────────── minute (0 - 59)
└───────────────────────── second (0 - 59, optional)
```

The third parameter `worker` specifies the processing method for the task. When the task needs to be run, the provided processing method will be called.

Example (runs every morning at 5 AM):

```javascript
scheduler.scheduleTask('daily-reminder', '0 5 * * *', function () {
  // ... send the reminder here
  // this can return a promise (chain) if needed.
});
```

## License

(The MIT License)

<<<<<<< HEAD
Copyright (c) 2014-2023 Wonderlic, Inc. <SoftwareDevelopment@wonderlic.com>
=======
Copyright (c) 2014-2022 Wonderlic, Inc. <SoftwareDevelopment@wonderlic.com>
>>>>>>> 26f7218b

Permission is hereby granted, free of charge, to any person obtaining
a copy of this software and associated documentation files (the
'Software'), to deal in the Software without restriction, including
without limitation the rights to use, copy, modify, merge, publish,
distribute, sublicense, and/or sell copies of the Software, and to
permit persons to whom the Software is furnished to do so, subject to
the following conditions:

The above copyright notice and this permission notice shall be
included in all copies or substantial portions of the Software.

THE SOFTWARE IS PROVIDED 'AS IS', WITHOUT WARRANTY OF ANY KIND,
EXPRESS OR IMPLIED, INCLUDING BUT NOT LIMITED TO THE WARRANTIES OF
MERCHANTABILITY, FITNESS FOR A PARTICULAR PURPOSE AND NONINFRINGEMENT.
IN NO EVENT SHALL THE AUTHORS OR COPYRIGHT HOLDERS BE LIABLE FOR ANY
CLAIM, DAMAGES OR OTHER LIABILITY, WHETHER IN AN ACTION OF CONTRACT,
TORT OR OTHERWISE, ARISING FROM, OUT OF OR IN CONNECTION WITH THE
SOFTWARE OR THE USE OR OTHER DEALINGS IN THE SOFTWARE.<|MERGE_RESOLUTION|>--- conflicted
+++ resolved
@@ -6,11 +6,7 @@
 
 ## Package Dependency Notice
 
-<<<<<<< HEAD
-NOTE: This package requires mongodb version 4.0.0 or higher.
-=======
-NOTE:  This package requires MongoDB server 5+ and MongoDB nodejs driver 4+
->>>>>>> 26f7218b
+NOTE: This package requires MongoDB server 5+ and MongoDB nodejs driver 4+
 
 ## Usage
 
@@ -85,11 +81,7 @@
 
 (The MIT License)
 
-<<<<<<< HEAD
 Copyright (c) 2014-2023 Wonderlic, Inc. <SoftwareDevelopment@wonderlic.com>
-=======
-Copyright (c) 2014-2022 Wonderlic, Inc. <SoftwareDevelopment@wonderlic.com>
->>>>>>> 26f7218b
 
 Permission is hereby granted, free of charge, to any person obtaining
 a copy of this software and associated documentation files (the
